--- conflicted
+++ resolved
@@ -21,17 +21,12 @@
         <ul class="admin-list">
           {% for review in reviews %}
             <li class="admin-list__item">
-<<<<<<< HEAD
-              <a href="/admin/review/{{ review.slug }}" class="admin-list__name">
+              <a href="/admin/reviews/{{ review.slug }}" class="admin-list__name">
                 {% if review.is_published %}
                   <span class="admin-list__status admin-list__status--published">Published:</span>
                 {% else %}
                   <span class="admin-list__status admin-list__status--unpublished">Unpublished:</span>
                 {% endif %}
-=======
-              <a href="/admin/reviews/{{ review.slug }}" class="admin-list__name">
-                <span class="admin-list__status admin-list__status--published">Published:</span>
->>>>>>> 08fa4840
                 <span class="admin-list__title">{{ review.title }}</span>
                 {% if review.subtitle %}
                   <span class="admin-list__subtitle">{{ review.subtitle }}</span>
@@ -43,17 +38,12 @@
               {% endif %}
               <p class="admin-list__actions">
                 <a href="/reviews/{{ review.slug }}">View</a>
-<<<<<<< HEAD
                 {% if review.is_published %}
                   <a href="/admin/reviews/unpublish/{{ review.id }}">Unpublish</a>
                 {% else %}
                   <a href="/admin/reviews/publish/{{ review.id }}">Publish</a>
                 {% endif %}
                 <a href="/admin/reviews/delete/{{ review.id }}">Delete</a>
-=======
-                <a href="/admin/reviews/{{ review.slug }}">Edit</a>
-                <a href="#0">Unpublish</a>
->>>>>>> 08fa4840
               </p>
             </li>
           {% endfor %}
@@ -69,15 +59,11 @@
           {% for post in posts %}
             <li class="admin-list__item">
               <a href="/admin/posts/{{ post.slug }}" class="admin-list__name">
-<<<<<<< HEAD
                 {% if post.is_published %}
                   <span class="admin-list__status admin-list__status--published">Published:</span>
                 {% else %}
                   <span class="admin-list__status admin-list__status--unpublished">Unpublished:</span>
                 {% endif %}
-=======
-                <span class="admin-list__status admin-list__status--published">Published:</span>
->>>>>>> 08fa4840
                 <span class="admin-list__title">{{ post.title }}</span>
                 {% if post.subtitle %}
                   <span class="admin-list__subtitle">{{ post.subtitle }}</span>
@@ -89,17 +75,12 @@
               {% endif %}
               <p class="admin-list__actions">
                 <a href="/articles/{{ post.slug }}">View</a>
-<<<<<<< HEAD
                 {% if post.is_published %}
                   <a href="/admin/posts/unpublish/{{ post.id }}">Unpublish</a>
                 {% else %}
                   <a href="/admin/posts/publish/{{ post.id }}">Publish</a>
                 {% endif %}
                 <a href="#0">Delete</a>
-=======
-                <a href="/admin/posts/{{ post.slug }}">Edit</a>
-                <a href="#0">Unpublish</a>
->>>>>>> 08fa4840
               </p>
             </li>
           {% endfor %}
